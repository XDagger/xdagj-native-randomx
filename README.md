--- conflicted
+++ resolved
@@ -105,11 +105,7 @@
 <dependency>
     <groupId>io.xdag</groupId>
     <artifactId>xdagj-native-randomx</artifactId>
-<<<<<<< HEAD
     <version>0.2.0</version>
-=======
-    <version>0.1.9</version>
->>>>>>> ef483546
 </dependency>
 ```
 
